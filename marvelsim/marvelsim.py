--- conflicted
+++ resolved
@@ -85,7 +85,6 @@
         
         # PARSED ARGUMENTS
         
-<<<<<<< HEAD
         # Input paths
         self.cwd = Path(__file__).parent.resolve()
 
@@ -94,11 +93,6 @@
             self.outdir = Path.cwd()
         else:
             self.outdir = Path(args.outdir).resolve()
-=======
-        # Make it possible to use bash syntax for PWD
-        if args.outdir == '.': self.outdir = os.getcwd()
-        else: self.outdir = args.outdir
->>>>>>> 33d69249
 
         # Default stellar parameters of a Sun-like star
         if args.time  is None: args.time  = 900.
@@ -243,7 +237,6 @@
 
     def compress_data(self, filename, filepath):
         print(f'Compressing {filename}')
-<<<<<<< HEAD
         filepath = str(filepath)
         # Open and write zip file
         with ZipFile(f'{filepath[:-5]}.zip', 'w') as zipfile:
@@ -251,11 +244,6 @@
             # Give full read/write permission
             os.system(f'chmod 755 {filepath[:-5]}.zip')
         # Remove uncompressed file
-=======
-        os.chdir(args.outdir)
-        os.system(f'zip -j {filename[:-5]}.zip {filename}')
-        os.chdir(f'{os.getcwd()}/../')
->>>>>>> 33d69249
         os.remove(filepath)
 
 
@@ -288,12 +276,10 @@
 
     def cmd_pyechelle(self, imgtype, filepath, i):
 
-<<<<<<< HEAD
         if imgtype == 'bias':
             cmd = (f'pyechelle -s MARVEL_2021_11_22 --order 30-98 --sources Constant -t 0' +
                    f' --bias {self.bias_level} --read_noise {self.read_noise} -o {filepath}')
-=======
->>>>>>> 33d69249
+
         if imgtype == 'flat':
             cmd = (self.run_marvel +
                    f' --sources Constant --constant_intensity 0.01' +
@@ -336,7 +322,6 @@
             filepath = self.outdir / filename
             os.system(self.cmd_pyechelle(imgtype, filepath, i-1))
 
-<<<<<<< HEAD
             # TODO can we do it faster with Pyxel?
             # NOTE We here generate a bias from a shortened dark exposure
             # This is done by multiplying the dark rate with the bias exposure time
@@ -351,9 +336,6 @@
                 if args.zip:
                     self.compress_data(filename, filepath)
 
-=======
-            
->>>>>>> 33d69249
     #--------------------------------------------#
     #                    PYXEL                   #  
     #--------------------------------------------#
@@ -379,13 +361,9 @@
             os.system(f'mv {self.pyxel_file} {filepath}')
             # Add fits header
             print('Adding fits-header')
-<<<<<<< HEAD
-            add_fitsheader(filepath, fitstype, args.time)
+            add_fitsheader(filepath, fitstype, exptime, self.readmode, self.bias, self.gain, self.speed)
             # Give full read/write permission
             os.system(f'chmod 755 {filepath}')
-=======
-            add_fitsheader(filepath, fitstype, exptime, self.readmode, self.bias, self.gain, self.speed)
->>>>>>> 33d69249
             # Compress file
             if args.zip:
                 self.compress_data(filename, filepath)
@@ -412,13 +390,9 @@
         os.system(f'mv {self.pyxel_file} {filepath}')
         # Add fits header
         print('Adding fits-header')
-<<<<<<< HEAD
-        add_fitsheader(filepath, fitstype, args.time)
+        add_fitsheader(filepath, fitstype, exptime, self.readmode, self.bias, self.gain, self.speed)
         # Give full read/write permission
         os.system(f'chmod 755 {filepath}')
-=======
-        add_fitsheader(filepath, fitstype, exptime, self.readmode, self.bias, self.gain, self.speed)
->>>>>>> 33d69249
         # Compress file
         if args.zip:
             self.compress_data(filename, filepath)
@@ -437,30 +411,18 @@
 
 obs_group = parser.add_argument_group('OBSERVATION')
 obs_group.add_argument('-t', '--time', metavar='SEC', type=float, help='Exposure time of stellar observation [s]')
-<<<<<<< HEAD
 
 sci_group = parser.add_argument_group('SCIENCE MODE')
 sci_group.add_argument('-s', '--science', action='store_true', help='Flag to simulate stellar spectra')
-sci_group.add_argument('--mag',   metavar='VMAG',     type=str,   help='Johnson-Cousin V passband magnitude')
-sci_group.add_argument('--teff',  metavar='KELVIN',   type=str,   help='Stellar effective temperature [K]')
-sci_group.add_argument('--logg',  metavar='DEX',      type=str,   help='Stellar surface gravity [relative log10]')
-sci_group.add_argument('--z',     metavar='DEX',      type=str,   help='Stellar metallicity [Fe/H]')
-sci_group.add_argument('--alpha', metavar='DEX',      type=str,   help='Stellar Alpha element abundance [alpha/H]')
-sci_group.add_argument('--rv',    metavar='M/S',      type=str,   help='Radial Velocity shift of star due to exoplanet [m/s]')
+sci_group.add_argument('--mag',   metavar='VMAG',   type=str, help='Johnson-Cousin V passband magnitude')
+sci_group.add_argument('--teff',  metavar='KELVIN', type=str, help='Stellar effective temperature [K]')
+sci_group.add_argument('--logg',  metavar='DEX',    type=str, help='Stellar surface gravity [relative log10]')
+sci_group.add_argument('--z',     metavar='DEX',    type=str, help='Stellar metallicity [Fe/H]')
+sci_group.add_argument('--alpha', metavar='DEX',    type=str, help='Stellar Alpha element abundance [alpha/H]')
+sci_group.add_argument('--rv',    metavar='M/S',    type=str, help='Radial Velocity shift of star due to exoplanet [m/s]')
 
 cal_group = parser.add_argument_group('CALIBRATION MODE')
 cal_group.add_argument('-c', '--calibs', action='store_true', help='Flag to simulate calibration data')
-=======
-obs_group.add_argument('--mag',   metavar='VMAG',     type=str,   help='Johnson-Cousin V passband magnitude (default: 10)')
-obs_group.add_argument('--teff',  metavar='KELVIN',   type=str,   help='Stellar effective temperature [K] (default: 5800)')
-obs_group.add_argument('--logg',  metavar='DEX',      type=str,   help='Stellar surface gravity [relative log10] (default: 4.5)')
-obs_group.add_argument('--z',     metavar='DEX',      type=str,   help='Stellar metallicity [Fe/H] (default: 0.0)')
-obs_group.add_argument('--alpha', metavar='DEX',      type=str,   help='Stellar Alpha element abundance [alpha/H] (default: 0.0)')
-obs_group.add_argument('--rv',    metavar='M/S',      type=str,   help='Radial Velocity shift of star due to exoplanet [m/s] (default: 0.0)')
-
-cal_group = parser.add_argument_group('CALIBRATION')
-cal_group.add_argument('-c', '--calibs', action='store_true', help='Flag to simulate a calibration dataset (default: False)')
->>>>>>> 33d69249
 cal_group.add_argument('--nbias', metavar='NUM', type=int, help='Number of Bias exposures (default: 10)')
 cal_group.add_argument('--ndark', metavar='NUM', type=int, help='Number of Dark exposures (default: 10)')
 cal_group.add_argument('--nthar', metavar='NUM', type=int, help='Number of ThAr exposures (default: 5)')
